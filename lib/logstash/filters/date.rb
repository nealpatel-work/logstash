require "logstash/filters/base"
require "logstash/namespace"
require "logstash/time_addon"

# The date filter is used for parsing dates from fields and using that
# date or timestamp as the timestamp for the event.
#
# For example, syslog events usually have timestamps like this:
#
#     "Apr 17 09:32:01"
#
# You would use the date format "MMM dd HH:mm:ss" to parse this.
#
# The date filter is especially important for sorting events and for
# backfilling old data. If you don't get the date correct in your
# event, then searching for them later will likely sort out of order.
#
# In the absence of this filter, logstash will choose a timestamp based on the
# first time it sees the event (at input time), if the timestamp is not already
# set in the event. For example, with file input, the timestamp is set to the
# time of each read.
class LogStash::Filters::Date < LogStash::Filters::Base
  JavaException = java.lang.Exception if RUBY_ENGINE == "jruby"

  config_name "date"
  plugin_status "stable"

  # specify a timezone canonical ID to be used for date parsing.
  # The valid ID are listed on http://joda-time.sourceforge.net/timezones.html
  # Useful in case the timezone cannot be extracted from the value,
  # and is not the platform default
  # If this is not specified the platform default will be used.
  # Canonical ID is good as it takes care of daylight saving time for you
  # For example, America/Los_Angeles or Europe/France are valid IDs
  config :timezone, :validate => :string

  # specify a locale to be used for date parsing. If this is not specified the
  # platform default will be used
  #
  # The locale is mostly necessary to be set for parsing month names and
  # weekday names
  #
  config :locale, :validate => :string

  # The date formats allowed are anything allowed by Joda-Time (java time
  # library): You can see the docs for this format here:
  #
  # [joda.time.format.DateTimeFormat](http://joda-time.sourceforge.net/apidocs/org/joda/time/format/DateTimeFormat.html)
  #
  # An array with field name first, and format patterns following, `[ field,
  # formats... ]`
  #
  # If your time field has multiple possible formats, you can do this:
  #
  #     match => [ "logdate", "MMM dd YYY HH:mm:ss",
  #               "MMM  d YYY HH:mm:ss", "ISO8601" ]
  #
  # The above will match a syslog (rfc3164) or iso8601 timestamp.
  #
  # There are a few special exceptions, the following format literals exist
  # to help you save time and ensure correctness of date parsing.
  #
  # * "ISO8601" - should parse any valid ISO8601 timestamp, such as
  #   2011-04-19T03:44:01.103Z
  # * "UNIX" - will parse unix time in seconds since epoch
  # * "UNIX_MS" - will parse unix time in milliseconds since epoch
  # * "TAI64N" - will parse tai64n time values
  #
  # For example, if you have a field 'logdate' and with a value that looks like
  # 'Aug 13 2010 00:03:44', you would use this configuration:
  #
  #     filter {
  #       date {
  #         match => [ "logdate", "MMM dd YYYY HH:mm:ss" ]
  #       }
  #     }
  #
  config :match, :validate => :array, :default => []

  # LOGSTASH-34
  DATEPATTERNS = %w{ y d H m s S } 

  # The 'date' filter will take a value from your event and use it as the
  # event timestamp. This is useful for parsing logs generated on remote
  # servers or for importing old logs.
  #
  # The config looks like this:
  #
  #     filter {
  #       date {
  #         type => "typename"
  #         filename => fieldformat
  #         # Example:
  #         timestamp => "mmm DD HH:mm:ss"
  #       }
  #     }
  #
  # The format is whatever is supported by Joda; generally:
  # http://download.oracle.com/javase/1.4.2/docs/api/java/text/SimpleDateFormat.html
  #
  # TODO(sissel): Support 'seconds since epoch' parsing (nagios uses this)
  public
  def initialize(config = {})
    super

    @parsers = Hash.new { |h,k| h[k] = [] }
  end # def initialize

  private
  def parseLocale(localeString)
    return nil if localeString == nil
    matches = localeString.match(/(?<lang>.+?)(?:_(?<country>.+?))?(?:_(?<variant>.+))?/)
    lang = matches['lang'] == nil ? "" : matches['lang'].strip()
    country = matches['country'] == nil ? "" : matches['country'].strip()
    variant = matches['variant'] == nil ? "" : matches['variant'].strip()
    return lang.length > 0 ? java.util.Locale.new(lang, country, variant) : nil
  end

  public
  def register
    require "java"
    # TODO(sissel): Need a way of capturing regexp configs better.
    locale = parseLocale(@config["locale"][0]) if @config["locale"] != nil and @config["locale"][0] != nil
    missing = []
<<<<<<< HEAD
=======
    @config.each do |field, value|
      next if (RESERVED + ["timezone", "locale", "match"]).include?(field)

      recommended_setting = value.map { |v| "\"#{v}\"" }.join(", ")
      @logger.warn("#{self.class.config_name}: You used a deprecated setting '#{field} => #{value}'. You should use 'match => [ \"#{field}\", #{recommended_setting} ]'")
      # values here are an array of format strings for the given field.
      setupMatcher(field, locale, missing, value) # value.each
    end # @config.each
>>>>>>> 0b10ed7c
    setupMatcher(@config["match"].shift, locale, missing, @config["match"] )
  end

  def setupMatcher(field, locale, missing, value)
    value.each do |format|
      case format
        when "ISO8601"
          joda_parser = org.joda.time.format.ISODateTimeFormat.dateTimeParser
          if @timezone
            joda_parser = joda_parser.withZone(org.joda.time.DateTimeZone.forID(@timezone))
          else
            joda_parser = joda_parser.withOffsetParsed
          end
          parser = lambda { |date| joda_parser.parseDateTime(date) }
        when "UNIX" # unix epoch
          parser = lambda { |date| org.joda.time.Instant.new((date.to_f * 1000).to_i).toDateTime }
        when "UNIX_MS" # unix epoch in ms
          parser = lambda { |date| org.joda.time.Instant.new(date.to_i).toDateTime }
        when "TAI64N" # TAI64 with nanoseconds, -10000 accounts for leap seconds
          parser = lambda do |date| 
            # Skip leading "@" if it is present (common in tai64n times)
            date = date[1..-1] if date[0, 1] == "@"

            org.joda.time.Instant.new((date[1..15].hex * 1000 - 10000)+(date[16..23].hex/1000000)).toDateTime 
          end
        else
          joda_parser = org.joda.time.format.DateTimeFormat.forPattern(format)
          if @timezone
            joda_parser = joda_parser.withZone(org.joda.time.DateTimeZone.forID(@timezone))
          else
            joda_parser = joda_parser.withOffsetParsed
          end
          if (locale != nil)
            joda_parser = joda_parser.withLocale(locale)
          end
          parser = lambda { |date| joda_parser.parseDateTime(date) }

          # Joda's time parser doesn't assume 'current time' for unparsed values.
          # That is, if you parse with format "mmm dd HH:MM:SS" (no year) then
          # the year is assumed to be unix epoch year, 1970, rather than
          # current year. This sucks, so try and keep track of fields that
          # are not specified so we can inject them later. (jordansissel)
          # LOGSTASH-34
          missing = DATEPATTERNS.reject { |p| format.include?(p) }
      end

      @logger.debug("Adding type with date config", :type => @type,
                    :field => field, :format => format)
      @parsers[field] << {
          :parser => parser,
          :missing => missing,
          :format => format
      }
    end
  end

  # def register

  public
  def filter(event)
    @logger.debug? && @logger.debug("Date filter: received event", :type => event.type)
    return unless filter?(event)
    now = Time.now

    @parsers.each do |field, fieldparsers|
      @logger.debug? && @logger.debug("Date filter looking for field",
                                      :type => event.type, :field => field)
      next unless event.include?(field)

      fieldvalues = event[field]
      fieldvalues = [fieldvalues] if !fieldvalues.is_a?(Array)
      fieldvalues.each do |value|
        next if value.nil?
        begin
          time = nil
          missing = []
          success = false
          last_exception = RuntimeError.new "Unknown"
          fieldparsers.each do |parserconfig|
            parser = parserconfig[:parser]
            missing = parserconfig[:missing]
            #@logger.info :Missing => missing
            #p :parser => parser
            begin
              time = parser.call(value)
              success = true
              break # success
            rescue StandardError, JavaException => e
              last_exception = e
            end
          end # fieldparsers.each

          if !success
            raise last_exception
          end

          # Perform workaround for LOGSTASH-34
          if !missing.empty?
            # Inject any time values missing from the time parser format
            missing.each do |t|
              case t
              when "y"
                time = time.withYear(now.year)
              when "S"
                # TODO(sissel): Old behavior was to default to fractional sec == 0
                #time.setMillisOfSecond(now.usec / 1000)
                time = time.withMillisOfSecond(0)
              #when "Z"
                # Ruby 'time.gmt_offset' is in seconds.
                # timezone is missing, so let's add in our localtime offset.
                #time = time.plusSeconds(now.gmt_offset)
                # TODO(sissel): not clear if we need to do this...
              end # case t
            end
          end
          #@logger.info :JodaTime => time.to_s
          time = time.withZone(org.joda.time.DateTimeZone.forID("UTC"))
          event.timestamp = time.to_s 
          #event.timestamp = LogStash::Time.to_iso8601(time)
          @logger.debug? && @logger.debug("Date parsing done", :value => value, :timestamp => event.timestamp)
        rescue StandardError, JavaException => e
          @logger.warn("Failed parsing date from field", :field => field,
                       :value => value, :exception => e)
          # Raising here will bubble all the way up and cause an exit.
          # TODO(sissel): Maybe we shouldn't raise?
          # TODO(sissel): What do we do on a failure? Tag it like grok does?
          #raise e
        end # begin
      end # fieldvalue.each 
    end # @parsers.each

    filter_matched(event) if !event.cancelled?
    return event
  end # def filter
end # class LogStash::Filters::Date<|MERGE_RESOLUTION|>--- conflicted
+++ resolved
@@ -122,17 +122,6 @@
     # TODO(sissel): Need a way of capturing regexp configs better.
     locale = parseLocale(@config["locale"][0]) if @config["locale"] != nil and @config["locale"][0] != nil
     missing = []
-<<<<<<< HEAD
-=======
-    @config.each do |field, value|
-      next if (RESERVED + ["timezone", "locale", "match"]).include?(field)
-
-      recommended_setting = value.map { |v| "\"#{v}\"" }.join(", ")
-      @logger.warn("#{self.class.config_name}: You used a deprecated setting '#{field} => #{value}'. You should use 'match => [ \"#{field}\", #{recommended_setting} ]'")
-      # values here are an array of format strings for the given field.
-      setupMatcher(field, locale, missing, value) # value.each
-    end # @config.each
->>>>>>> 0b10ed7c
     setupMatcher(@config["match"].shift, locale, missing, @config["match"] )
   end
 
