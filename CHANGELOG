--- conflicted
+++ resolved
@@ -4,6 +4,9 @@
 
   ## inputs
   - bugfix: gelf: work around gelf parser errors (#476, patch by Chris McCoy)
+
+  ## filters
+  - bugfix: grep: allow repeating a field in the hash config (LOGSTASH-919)
 
   ## outputs
   - feature: irc: add messages_per_second tunable (LOGSTASH-962)
@@ -89,7 +92,6 @@
   - bugfix: irc: passwords now work (#412, Nick Ethier)
 
   ## filters
-<<<<<<< HEAD
   - new: useragent: parses user agent strings in to structured data based on
     BrowserScope data (#347, patch by Dan Everton)
   - new: sleep: sleeps a given amount of time before passing the event.
@@ -98,11 +100,6 @@
     on every event.
   - new: translate: for mapping values (#335, patch by Paul Czar)
   - new: clone: creates a copy of the event.
-=======
-  - bugfix: grep: allow repeating a field in the hash config (LOGSTASH-919)
-  - deprecation: the --grok-patterns-path flag is deprecated and will now
-    warn you if you use it. (LOGSTASH-803)
->>>>>>> 4d5bc7d6
   - feature: grok: Adds tag_on_failure setting so you can prevent grok from
     tagging events on failure. (#328, patch by Neil Prosser)
   - deprecated: grok: deprecated the --grok-patterns-path flag (LOGSTASH-803)
